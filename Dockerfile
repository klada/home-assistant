FROM python:3-onbuild
MAINTAINER Paulus Schoutsen <Paulus@PaulusSchoutsen.nl>

VOLUME /config

<<<<<<< HEAD
=======
RUN pip3 install --no-cache-dir -r requirements_all.txt

>>>>>>> fc6613ff
#RUN apt-get update && \
#    apt-get install -y cython3 libudev-dev && \
#    apt-get clean && rm -rf /var/lib/apt/lists/* /tmp/* /var/tmp/* && \
#    pip3 install cython && \
#    scripts/build_python_openzwave

CMD [ "python", "-m", "homeassistant", "--config", "/config" ]<|MERGE_RESOLUTION|>--- conflicted
+++ resolved
@@ -3,11 +3,8 @@
 
 VOLUME /config
 
-<<<<<<< HEAD
-=======
 RUN pip3 install --no-cache-dir -r requirements_all.txt
 
->>>>>>> fc6613ff
 #RUN apt-get update && \
 #    apt-get install -y cython3 libudev-dev && \
 #    apt-get clean && rm -rf /var/lib/apt/lists/* /tmp/* /var/tmp/* && \
